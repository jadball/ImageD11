--- conflicted
+++ resolved
@@ -89,13 +89,8 @@
     if not printed:
         ja = np.argmin(da[i])
         jd = np.argmin(dt2[i])
-<<<<<<< HEAD
-        print "# not matched %d min angle %d  %.4f  %.3f"%(i,ja,da[i,ja],dt2[i,ja])
-        print "# not matched %d min dist  %d  %.4f  %.3f"%(i,jd,da[i,jd],dt2[i,jd])
-=======
         print("# not matched %d min angle %d  %.4f  %.3f"%(i,ja,da[i,ja],dt2[i,ja]))
         print("# not matched %d min dist  %d  %.4f  %.3f"%(i,ja,da[i,jd],dt2[i,jd]))
->>>>>>> ee982741
 
 
 np.save( "da",da)
